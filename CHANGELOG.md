--- conflicted
+++ resolved
@@ -6,25 +6,13 @@
 
 ## unreleased
 
-<<<<<<< HEAD
+### Removed
+
+ - The old dispatching system and related stuff: `dispatching`, `utils::UpState`, `prelude`, `repls2`, `crate::{dialogues_repl, dialogues_repl_with_listener}`, and `#[teloxide(subtransition)]` [**BC**].
+
 ### Added
 
  - The new API for dialogue handlers: `teloxide::handler!` ([issue 567](https://github.com/teloxide/teloxide/issues/567)).
-
-### Removed
-
- - The old dispatching system and related stuff: `dispatching`, `utils::UpState`, `prelude`, `repls2`, `crate::{dialogues_repl, dialogues_repl_with_listener}`, and `#[teloxide(...)]`.
-
-### Changed
-
- - Rename `dispatching2` => `dispatching`.
- - Rename `prelude2` => `prelude`.
- - Move `update_listeners`, `stop_token`, `IdleShutdownError`, and `ShutdownToken` from the old `dispatching` to the new `dispatching`.
- - Replace `crate::{commands_repl, commands_repl_with_listener, repl, repl_with_listener}` with those of the new `dispatching`.
-=======
-### Removed
-
- - The old dispatching system and related stuff: `dispatching`, `utils::UpState`, `prelude`, `repls2`, `crate::{dialogues_repl, dialogues_repl_with_listener}`, and `#[teloxide(subtransition)]` [**BC**].
 
 ### Changed
 
@@ -35,7 +23,6 @@
  - `UpdateListener::StopToken` is now always `Send` [**BC**].
  - Rename `BotCommand` trait to `BotCommands` [**BC**].
  - `BotCommands::descriptions` now returns `CommandDescriptions` instead of `String` [**BC**].
->>>>>>> fd18f9b2
 
 ## 0.7.2 - 2022-03-23
 
