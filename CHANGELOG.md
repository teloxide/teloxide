# Changelog
All notable changes to this project will be documented in this file.

The format is based on [Keep a Changelog](https://keepachangelog.com/en/1.0.0/),
and this project adheres to [Semantic Versioning](https://semver.org/spec/v2.0.0.html).

## unreleased

### Added

- `filter_boost_added` and `filter_reply_to_story` filters to the `MessageFilterExt` trait ([PR 1131](https://github.com/teloxide/teloxide/pull/1131))
- `filter_mention_command` filter to the `HandlerExt` trait ([issue 494](https://github.com/teloxide/teloxide/issues/494))
- `filter_business_connection`, `filter_business_message`, `filter_edited_business_message`, and `filter_deleted_business_messages` filters to the `UpdateFilterExt` trait ([PR 1146](https://github.com/teloxide/teloxide/pull/1146))
- Syntax sugar for making requests ([issue 1143](https://github.com/teloxide/teloxide/issues/1143)):
  - `bot.forward`, `bot.edit_live_location`, `bot.stop_live_location`, `bot.set_reaction`, `bot.pin`, `bot.unpin`, `bot.edit_text`, `bot.edit_caption`, `bot.edit_media`, `bot.edit_reply_markup`, `bot.stop_poll_message`, `bot.delete` and `bot.copy` methods to the new `crate::sugar::bot::BotMessagesExt` trait
  - `req.reply_to` method to the new `crate::sugar::request::RequestReplyExt` trait
  - `req.disable_link_preview` method to the new `crate::sugar::request::RequestLinkPreviewExt` trait
- `stack_size` setter to `DispatcherBuilder` ([PR 1185](https://github.com/teloxide/teloxide/pull/1185))
- `utils::render` module to render HTML/Markdown-formatted output ([PR 1152](https://github.com/teloxide/teloxide/pull/1152))
- `Bot::from_env` now can read and use `TELOXIDE_API_URL` environmental variable ([PR 1197](https://github.com/teloxide/teloxide/pull/1197))
- Improved developer experience: ([PR 1255](https://github.com/teloxide/teloxide/pull/1255))
  - Added devcontainer support. It was tested with VS Codium on Fedora/Podman and Ubuntu/Docker, but should work for any platform that supports devcontainers
  - Added Justfile for common tasks. E.g. run `just ci` for a full check, similar to what we do in CI (do it before sending PR!)
- `tracing` feature, that enables trait `UpdateHandlerExt` that instruments `UpdateHandler` with a custom `tracing::Span` ([PR 877](https://github.com/teloxide/teloxide/pull/877))

- Support for TBA 7.3 ([#1159](pr1159))
  - Add `filter_chat_background_set` to `MessageFilterExt` trait

[pr1159]: https://github.com/teloxide/teloxide/pull/1159

### Changed

- Environment bumps: ([PR 1147](https://github.com/teloxide/teloxide/pull/1147), [PR 1225](https://github.com/teloxide/teloxide/pull/1225))
  - MSRV (Minimal Supported Rust Version) was bumped from `1.70.0` to `1.80.0`
  - Some dependencies was bumped: `axum` to `0.8.0`, `sqlx` to `0.8.1`, `tower` to `0.5.0`, `reqwest` to `0.12.7`, `tower-http` to `0.6.2`, `derive_more` to `1.0.0`, `serde_with` to `3.12.0`, `aquamarine` to `0.6.0`, `deadpool-redis` to `0.20.0`, `thiserror` to `2.0.11`, `syn` to `2.0.96`, `bitflags` to `2`
  - `tokio` version was explicitly specified as `1.39`
- Added new `Send` and `Sync` trait bounds to the `UListener` and `Eh` generic parameters of `try_dispatch_with_listener` and `dispatch_with_listener` ([PR 1185](https://github.com/teloxide/teloxide/pull/1185)) [**BC**]
- Renamed `Limits::messages_per_min_channel` to `messages_per_min_channel_or_supergroup` to reflect its actual behavior ([PR 1214](https://github.com/teloxide/teloxide/pull/1214))
- Added derive `Clone`, `Debug`, `PartialEq`, `Eq`, `Hash` to `ChatPermissions` ([PR 1242](https://github.com/teloxide/teloxide/pull/1242))
- Added derive `Clone`, `Debug` to `Settings` ([PR 1242](https://github.com/teloxide/teloxide/pull/1242))
- The `Throttle` adaptor now also throttles `forward_messages` and `copy_messages` like their non-batch counterparts, as well as `send_game` ([PR 1229](https://github.com/teloxide/teloxide/pull/1229))
- Also parse commands from text captions ([PR 1285](https://github.com/teloxide/teloxide/pull/1285))

### Fixed

- Now Vec<MessageId> in requests serializes into [number] instead of [ {message_id: number} ], `forward_messages`, `copy_messages` and `delete_messages` now work properly
- Now `InlineQueryResultsButton` serializes properly ([issue 1181](https://github.com/teloxide/teloxide/issues/1181))
- Now `ThreadId` is able to serialize in multipart requests ([PR 1179](https://github.com/teloxide/teloxide/pull/1179))
- Now stack does not overflow on dispatch ([issue 1154](https://github.com/teloxide/teloxide/issues/1154))
- Implement `RequestReplyExt` and `RequestLinkPreviewExt` on setters from `teloxide_core::payloads` so syntax sugar can work on bot adaptors too ([PR 1270](https://github.com/teloxide/teloxide/pull/1270))
- Now blockquote handling in the render module works correctly ([PR 1267](https://github.com/teloxide/teloxide/pull/1267))
- Now blockquote generation in the `utils::markdown` module works correctly ([PR 1273](https://github.com/teloxide/teloxide/pull/1273))
- Fixed calculation of per-second limits in the `Throttle` adaptor ([PR 1212](https://github.com/teloxide/teloxide/pull/1212))
<<<<<<< HEAD
- Fix the issue where requests will not consider API URL subpath ([PR 1295](https://github.com/teloxide/teloxide/pull/1295))
=======
- Parsing of `get_chat` responses for channels with paid reactions ([PR 1284](https://github.com/teloxide/teloxide/pull/1284))
>>>>>>> 53a69e84

## 0.13.0 - 2024-08-16

### Added

- Documentation regarding the way captions work for the official clients on `SendMediaGroup` ([PR 992](https://github.com/teloxide/teloxide/pull/992))
- Add `MessageToCopyNotFound` error to `teloxide::errors::ApiError` ([PR 917](https://github.com/teloxide/teloxide/pull/917))
- `Dispatcher::try_dispatch_with_listener` ([PR 913](https://github.com/teloxide/teloxide/pull/913))
- Missing Message::filter_* functions ([PR 982](https://github.com/teloxide/teloxide/pull/982)):
  - `filter_game`
  - `filter_venue`
  - `filter_video`
  - `filter_video_note`
  - `filter_voice`
  - `filter_migration`
  - `filter_migration_from`
  - `filter_migration_to`
  - `filter_new_chat_title`
  - `filter_new_chat_photo`
  - `filter_delete_chat_photo`
  - `filter_group_chat_created`
  - `filter_supergroup_chat_created`
  - `filter_channel_chat_created`
  - `filter_message_auto_delete_timer_changed`
  - `filter_invoice`
  - `filter_successful_payment`
  - `filter_connected_website`
  - `filter_write_access_allowed`
  - `filter_passport_data`
  - `filter_proximity_alert_triggered`
  - `filter_forum_topic_created`
  - `filter_forum_topic_edited`
  - `filter_forum_topic_closed`
  - `filter_forum_topic_reopened`
  - `filter_general_forum_topic_hidden`
  - `filter_general_forum_topic_unhidden`
  - `filter_video_chat_scheduled`
  - `filter_video_chat_started`
  - `filter_video_chat_ended`
  - `filter_video_chat_participants_invited`
  - `filter_web_app_data`
- Implement `PostgresStorage`, a persistent dialogue storage based on [PostgreSQL](https://www.postgresql.org/)([PR 996](https://github.com/teloxide/teloxide/pull/996)).
- Implement `GetChatId` for `teloxide_core::types::{Chat, ChatJoinRequest, ChatMemberUpdated}`.
- Use [deadpool-redis](https://crates.io/crates/deadpool-redis) for Redis connection pooling ([PR 1081](https://github.com/teloxide/teloxide/pull/1081)).
- Add `MessageExt::filter_story` method for the corresponding `MediaKind::Story` variant ([PR 1087](https://github.com/teloxide/teloxide/pull/1087)).
- Add `update_listeners::webhooks::Options::path`, an option to make the webhook server listen on a different path, which can be useful behind a reverse proxy.
- Add `filter_giveaway`, `filter_giveaway_completed`, `filter_giveaway_created` and `filter_giveaway_winners` filters to `MessageFilterExt` trait ([PR 1101](https://github.com/teloxide/teloxide/pull/1101))

### Fixed

- Use `UserId` instead of `i64` for `user_id` in `html::user_mention` and `markdown::user_mention` ([PR 896](https://github.com/teloxide/teloxide/pull/896))
- Greatly improved the speed of graceful shutdown (`^C`) ([PR 938](https://github.com/teloxide/teloxide/pull/938))
- Fix typos in documentation ([PR 953](https://github.com/teloxide/teloxide/pull/953))
- Use `Seconds` instead of `String` in `InlineQueryResultAudio` for `audio_duration` ([PR 994](https://github.com/teloxide/teloxide/pull/994))
- High CPU usage on network errors ([PR 1002](https://github.com/teloxide/teloxide/pull/1002), [Issue 780](https://github.com/teloxide/teloxide/issues/780))
- Fix app build errors when using items gated behind sqlite-storage with the feature sqlite-storage-rustls ([PR 1018](https://github.com/teloxide/teloxide/pull/1018))
- Fix typo in `ApiError::ToMuchMessages` variant (rename it to `TooMuchMessages`) ([PR 1046](https://github.com/teloxide/teloxide/pull/1046))
- Fix `ChatPermission` behavior to accurately reflect Telegram's functionality ([PR 1068](https://github.com/teloxide/teloxide/pull/1068))

### Changed

- MSRV (Minimal Supported Rust Version) was bumped from `1.64.0` to `1.68.0` ([PR 950][https://github.com/teloxide/teloxide/pull/950])
- Sqlx version was bumped from `0.6` to `0.7.3`([PR 995](https://github.com/teloxide/teloxide/pull/995))
- Feature `sqlite-storage` was renamed to `sqlite-storage-nativetls`([PR 995](https://github.com/teloxide/teloxide/pull/995))
- MSRV (Minimal Supported Rust Version) was bumped from `1.68.0` to `1.70.0` ([PR 996][https://github.com/teloxide/teloxide/pull/996])
- `axum` was bumped to `0.7`, along with related libraries used for webhooks ([PR 1093][https://github.com/teloxide/teloxide/pull/1093])
- `Polling`'s exponential backoff now results in 64 seconds maximum delay instead of 17 minutes ([PR 1113][https://github.com/teloxide/teloxide/pull/1113])
- `filter_forward_from` was renamed to `filter_forward_origin` and now returns `MessageOrigin` instead of `ForwardFrom` ([PR 1101](https://github.com/teloxide/teloxide/pull/1101))

### Removed

- `UpdateListener::timeout_hint` and related APIs ([PR 938](https://github.com/teloxide/teloxide/pull/938))

## 0.12.2 - 2023-02-15

### Fixed

- `docs.rs` documentation build

## 0.12.1 - 2023-02-15

### Fixed

- Allow `ChatJoinRequest` updates
- Some example links in documentation

### Added

- `Update::filter_chat_join_request`
- `sqlite-storage-rustls` feature, that allows using sqlite storage without `native-tls`

### Changed

- Updated `teloxide-core` to v0.9.1; see its [changelog](https://github.com/teloxide/teloxide/blob/master/crates/teloxide-core/CHANGELOG.md#091---2023-02-15) for more

## 0.12.0 - 2023-01-17

### Changed

- Updated `teloxide-macros` to v0.7.1; see its [changelog](crates/teloxide-macros/CHANGELOG.md#071---2023-01-17) for more.
- Updated `teloxide-core` to v0.9.0; see its [changelog](crates/teloxide-core/CHANGELOG.md#090---2023-01-17) for more.
- Updated `axum` to v0.6.0.
- The module structure
  - `teloxide::dispatching::update_listeners` => `teloxide::update_listeners`
  - `teloxide::dispatching::repls` => `teloxide::repls`
- `CommandDescriptions::new` was made `const`
- The following functions were made `#[must_use]`:
  - `DispatcherBuilder::{enable_ctrlc_handler, distribution_function}`

### Removed

- `rocksdb-storage` feature and associated items (See [PR #761](https://github.com/teloxide/teloxide/pull/761) for reasoning) [**BC**]

### Deprecated

- `teloxide::dispatching::{update_listeners, repls}` (see in the "Changed" section)

## 0.11.3 - 2022-11-28

### Fixed

- Add another missing feature gate for `dispatching::repls` import ([issue #770](https://github.com/teloxide/teloxide/issues/770))

## 0.11.2 - 2022-11-18

### Fixed

- Add missing feature gate for `dispatching::repls` import ([issue #770](https://github.com/teloxide/teloxide/issues/770))

## 0.11.1 - 2022-10-31 [yanked]

This release was yanked because it accidentally [breaks backwards compatibility](https://github.com/teloxide/teloxide/issues/770).

### Added

- The `rocksdb-storage` feature -- enables the RocksDB support ([PR #753](https://github.com/teloxide/teloxide/pull/753))
- `teloxide::dispatching::repls::CommandReplExt`, `teloxide::prelude::CommandReplExt` ([issue #740](https://github.com/teloxide/teloxide/issues/740))

### Deprecated

- `teloxide::dispatching::repls::{commands_repl, commands_repl_with_listener}`, `teloxide::utils::command::BotCommands::ty` (use `CommandReplExt` instead)

## 0.11.0 - 2022-10-07

### Changed

- Updated `teloxide-macros` to v0.7.0; see its [changelog](https://github.com/teloxide/teloxide-macros/blob/master/CHANGELOG.md#070---2022-10-06) for more
- Updated `teloxide-core` to v0.8.0; see its [changelog](https://github.com/teloxide/teloxide-core/blob/master/CHANGELOG.md#080---2022-10-03) for more
- `UpdateListener` now has an associated type `Err` instead of a generic
- `AsUpdateStream` now has an associated type `StreamErr` instead of a generic
- Rename `dispatching::stop_token::{AsyncStopToken, AsyncStopFlag}` => `stop::{StopToken, StopFlag}`
- Replace the generic error type `E` with `RequestError` for REPLs (`repl(_with_listener)`, `commands_repl(_with_listener)`)
- The following functions are now `#[must_use]`:
  - `BotCommands::ty`.
  - `CommandDescriptions::{new, global_description, username, username_from_me}`.
  - `teloxide::filter_command`.
  - `teloxide::dispatching::dialogue::enter`.
- `BotCommands::parse` now accept `bot_username` as `&str`

### Added

- `requests::ResponseResult` to `prelude`

### Removed

- `dispatching::stop_token::StopToken` trait (all uses are replaced with `stop::StopToken` structure)
- Some previously deprecated items
  - `enable_logging!`, `enable_logging_with_filter!`
  - `HandlerFactory`, `HandlerExt::dispatch_by`

## 0.10.1 - 2022-07-22

### Fixed

- Mark the following functions with `#[must_use]` ([PR 457](https://github.com/teloxide/teloxide/pull/457)):
  - `TraceStorage::into_inner`.
  - `AsyncStopToken::new_pair`.
  - `AsyncStopFlag::is_stopped`.
  - All from `crate::utils::{html, markdown}`.
- Rendering of GIFs in lib.rs and crates.io ([PR 681](https://github.com/teloxide/teloxide/pull/681)).

## 0.10.0 - 2022-07-21

### Added

- Security checks based on `secret_token` param of `set_webhook` to built-in webhooks.
- `dispatching::update_listeners::{PollingBuilder, Polling, PollingStream}`.
- `DispatcherBuilder::enable_ctrlc_handler` method.

### Fixed

- `Dispatcher` no longer "leaks" memory for every inactive user ([PR 657](https://github.com/teloxide/teloxide/pull/657)).
- Allow specifying a path to a custom command parser in `parse_with` ([issue 668](https://github.com/teloxide/teloxide/issues/668)).

### Changed

- Add the `Key: Clone` requirement for `impl Dispatcher` [**BC**].
- `dispatching::update_listeners::{polling_default, polling}` now return a named, `Polling<_>` type.
- Update `teloxide-core` to v0.7.0 with Bot API 6.1 support, see [its changelog][core07c] for more information [**BC**].

[core07c]: https://github.com/teloxide/teloxide-core/blob/master/CHANGELOG.md#070---2022-07-19

### Deprecated

- The `dispatching::update_listeners::polling` function.
- `Dispatcher::setup_ctrlc_handler` method.

## 0.9.2 - 2022-06-07

### Fixed

- Fix Api Unknown error (Can't parse entities) on message created with `utils::markdown::user_mention_or_link` if user full name contains some escapable symbols eg '.'

## 0.9.1 - 2022-05-27

### Fixed

- Fix `#[command(rename = "...")]` for custom command names ([issue 633](https://github.com/teloxide/teloxide/issues/633)).

## 0.9.0 - 2022-04-27

### Added

- The `dispatching::filter_command` function (also accessible as `teloxide::filter_command`) as a shortcut for `dptree::entry().filter_command()`.
- Re-export `dptree::case!` as `teloxide::handler!` (the former is preferred for new code).

### Changed

- Update `teloxide-core` to v0.6.0 with [Bot API 6.0] support [**BC**].

[Bot API 6.0]: https://core.telegram.org/bots/api#april-16-2022

## 0.8.2 - 2022-04-26

### Fixed

- Fix the broken `#[derive(DialogueState)]` (function return type `dptree::Handler`).

## 0.8.1 - 2022-04-24

### Added

- Implement `GetChatId` for `Update`.
- The `dialogue::enter()` function as a shortcut for `dptree::entry().enter_dialogue()`.

## 0.8.0 - 2022-04-18

### Removed

- The old dispatching system and related stuff: `dispatching`, `utils::UpState`, `prelude`, `repls2`, `crate::{dialogues_repl, dialogues_repl_with_listener}`, and `#[teloxide(subtransition)]` [**BC**].

### Added

- The new API for dialogue handlers: `teloxide::handler!` ([issue 567](https://github.com/teloxide/teloxide/issues/567)).
- Built-in webhooks support via `teloxide::dispatching::update_listeners::webhooks` module.
- `Dialogue::chat_id` for retrieving a chat ID from a dialogue.

### Changed

- Updated `teloxide-core` from version `0.4.5` to version [`0.5.0`](https://github.com/teloxide/teloxide-core/releases/tag/v0.5.0) [**BC**]
- Rename `dispatching2` => `dispatching` [**BC**].
- Rename `prelude2` => `prelude` [**BC**].
- Move `update_listeners`, `stop_token`, `IdleShutdownError`, and `ShutdownToken` from the old `dispatching` to the new `dispatching` (previously `dispatching2`).
- Replace `crate::{commands_repl, commands_repl_with_listener, repl, repl_with_listener}` with those of the new `dispatching` [**BC**].
- `UpdateListener::StopToken` is now always `Send` [**BC**].
- Rename `BotCommand` trait to `BotCommands` [**BC**].
- `BotCommands::descriptions` now returns `CommandDescriptions` instead of `String` [**BC**].
- Mark `Dialogue::new` as `#[must_use]`.

### Fixed

- Concurrent update handling in the new dispatcher ([issue 536](https://github.com/teloxide/teloxide/issues/536)).

### Deprecated

- `HandlerFactory` and `HandlerExt::dispatch_by` in favour of `teloxide::handler!`.

## 0.7.3 - 2022-04-03

### Fixed

- Update `teloxide-core` to version `0.4.5` to fix a security vulnerability. See more in `teloxide-core` [release notes](https://github.com/teloxide/teloxide-core/releases/tag/v0.4.5).

## 0.7.2 - 2022-03-23

### Added

- The `Storage::erase` default function that returns `Arc<ErasedStorage>`.
- `ErasedStorage`, a storage with an erased error type.
- Allow the storage generic `S` be `?Sized` in `Dialogue` and `HandlerExt::enter_dialogue`.

### Deprecated

- `enable_logging!` and `enable_logging_with_filter!` macros

### Fixed

- Log `UpdateKind::Error` in `teloxide::dispatching2::Dispatcher`.
- Don't warn about unhandled updates in `repls2` ([issue 557](https://github.com/teloxide/teloxide/issues/557)).
- `parse_command` and `parse_command_with_prefix` now ignores case of the bot username

## 0.7.1 - 2022-03-09

### Fixed

- Compilation with non-default features

## 0.7.0 - 2022-02-09

### Fixed

- `Dispatcher` wasn't `Send`. Make `DispatcherBuilder::{default_handler, error_handler}` accept a handler that implements `Send + Sync` ([PR 517](https://github.com/teloxide/teloxide/pull/517)).

## 0.6.1 - 2022-02-06

### Fixed

- docs.rs documentation build

## 0.6.0 - 2022-02-06

### Added

- `BotCommand::bot_commands` to obtain Telegram API commands ([issue 262](https://github.com/teloxide/teloxide/issues/262)).
- The `dispatching2` and `prelude2` modules. They present a new dispatching model based on `dptree`.

### Changed

- Require that `AsUpdateStream::Stream` is `Send`.
- Restrict a user crate by `CARGO_CRATE_NAME` instead of `CARGO_PKG_NAME` in `enable_logging!` and `enable_logging_with_filter!`.
- Updated `teloxide-core` to v0.4.0, see [its changelog](https://github.com/teloxide/teloxide-core/blob/master/CHANGELOG.md#040---2022-02-03).

### Deprecated

 - The `dispatching` and `prelude` modules.

### Fixed

- Infinite retries while stopping polling listener ([issue 496](https://github.com/teloxide/teloxide/issues/496))
- `polling{,_default}` and it's `Stream` and `StopToken` not being `Send` (and by extension fix the same problem with `repl`s)

## 0.5.3 - 2021-10-25

### Fixed

- Compilation when the `ctrlc_handler` feature is disabled ([issue 462](https://github.com/teloxide/teloxide/issues/462))

## 0.5.2 - 2021-08-25

### Fixed

- Depend on a correct `futures` version (v0.3.15).

## 0.5.1 - 2021-08-05

### Changed

- Improved log messages when `^C` is received with `^C` handler set up

## 0.5.0 - 2021-07-08

### Added

- `Storage::get_dialogue` to obtain a dialogue indexed by a chat ID.
- `InMemStorageError` with a single variant `DialogueNotFound` to be returned from `InMemStorage::remove_dialogue`.
- `RedisStorageError::DialogueNotFound` and `SqliteStorageError::DialogueNotFound` to be returned from `Storage::remove_dialogue`.
- A way to `shutdown` dispatcher
  - `Dispatcher::shutdown_token` function.
  - `ShutdownToken` with a `shutdown` function.
- `Dispatcher::setup_ctrlc_handler` function ([issue 153](https://github.com/teloxide/teloxide/issues/153)).
- `IdleShutdownError`
- Automatic update filtering ([issue 389](https://github.com/teloxide/teloxide/issues/389)).
- Added reply shortcut to every kind of messages ([PR 404](https://github.com/teloxide/teloxide/pull/404)).

### Changed

- Do not return a dialogue from `Storage::{remove_dialogue, update_dialogue}`.
- Return an error from `Storage::remove_dialogue` if a dialogue does not exist.
- Require `D: Clone` in `dialogues_repl(_with_listener)` and `InMemStorage`.
- Automatically delete a webhook if it was set up in `update_listeners::polling_default` (thereby making it `async`, [issue 319](https://github.com/teloxide/teloxide/issues/319)).
- `polling` and `polling_default` now require `R: 'static`
- Refactor `UpdateListener` trait:
  - Add a `StopToken` associated type.
    - It must implement a new `StopToken` trait which has the only function `fn stop(self);`
  - Add a `stop_token` function that returns `Self::StopToken` and allows stopping the listener later ([issue 166](https://github.com/teloxide/teloxide/issues/166)).
  - Remove blanked implementation.
  - Remove `Stream` from super traits.
  - Add `AsUpdateStream` to super traits.
    - Add an `AsUpdateStream` trait that allows turning implementors into streams of updates (GAT workaround).
  - Add a `timeout_hint` function (with a default implementation).
- `Dispatcher::dispatch` and `Dispatcher::dispatch_with_listener` now require mutable reference to self.
- Repls can now be stopped by `^C` signal.
- `Noop` and `AsyncStopToken`stop tokens.
- `StatefulListener`.
- Emit not only errors but also warnings and general information from teloxide, when set up by `enable_logging!`.
- Use `i64` instead of `i32` for `user_id` in `html::user_mention` and `markdown::user_mention`.
- Updated to `teloxide-core` `v0.3.0` (see it's [changelog](https://github.com/teloxide/teloxide-core/blob/master/CHANGELOG.md#030---2021-07-05) for more)

### Fixed

- Remove the `reqwest` dependency. It's not needed after the [teloxide-core] integration.
- A storage persistence bug ([issue 304](https://github.com/teloxide/teloxide/issues/304)).
- Log errors from `Storage::{remove_dialogue, update_dialogue}` in `DialogueDispatcher` ([issue 302](https://github.com/teloxide/teloxide/issues/302)).
- Mark all the functions of `Storage` as `#[must_use]`.

## 0.4.0 - 2021-03-22

### Added

- Integrate [teloxide-core].
- Allow arbitrary error types to be returned from (sub)transitions ([issue 242](https://github.com/teloxide/teloxide/issues/242)).
- The `respond` function, a shortcut for `ResponseResult::Ok(())`.
- The `sqlite-storage` feature -- enables SQLite support.
- `Dispatcher::{my_chat_members_handler, chat_members_handler}`

[teloxide-core]: https://github.com/teloxide/teloxide-core

### Deprecated

- `UpdateWithCx::answer_str`

### Fixed

- Hide `SubtransitionOutputType` from the docs.

### Changed

- Export `teloxide_macros::teloxide` in `prelude`.
- `dispatching::dialogue::serializer::{JSON -> Json, CBOR -> Cbor}`
- Allow `bot_name` be `N`, where `N: Into<String> + ...` in `commands_repl` & `commands_repl_with_listener`.
- 'Edit methods' (namely `edit_message_live_location`, `stop_message_live_location`, `edit_message_text`,
   `edit_message_caption`, `edit_message_media` and `edit_message_reply_markup`) are split into common and inline
   versions (e.g.: `edit_message_text` and `edit_inline_message_text`). Instead of `ChatOrInlineMessage` common versions
   accept `chat_id: impl Into<ChatId>` and `message_id: i32` whereas inline versions accept
   `inline_message_id: impl Into<String>`. Also note that return type of inline versions is `True` ([issue 253], [pr 257])
- `ChatOrInlineMessage` is renamed to `TargetMessage`, it's `::Chat`  variant is renamed to `::Common`,
   `#[non_exhaustive]` annotation is removed from the enum, type of `TargetMessage::Inline::inline_message_id` changed
   `i32` => `String`. `TargetMessage` now implements `From<String>`, `get_game_high_scores` and `set_game_score` use
   `Into<TargetMessage>` to accept `String`s. ([issue 253], [pr 257])
- Remove `ResponseResult` from `prelude`.

[issue 253]: https://github.com/teloxide/teloxide/issues/253
[pr 257]: https://github.com/teloxide/teloxide/pull/257

## 0.3.4 - 2020-01-13

### Fixed

- Failing compilation with `serde::export` ([issue 328](https://github.com/teloxide/teloxide/issues/328)).

## 0.3.3 - 2020-10-30

### Fixed

- The `dice` field from `MessageDice` is public now ([issue 306](https://github.com/teloxide/teloxide/issues/306))

## 0.3.2 - 2020-10-23

### Added

- `LoginUrl::new` ([issue 298](https://github.com/teloxide/teloxide/issues/298))

## 0.3.1 - 2020-08-25

### Added

- `Bot::builder` method ([PR 269](https://github.com/teloxide/teloxide/pull/269)).

## 0.3.0 - 2020-07-31

### Added

- Support for typed bot commands ([issue 152](https://github.com/teloxide/teloxide/issues/152)).
- `BotBuilder`, which allows setting a default `ParseMode`.
- The `Transition`, `Subtransition`, `SubtransitionOutputType` traits.
- A nicer approach to manage dialogues via `#[derive(Transition)]` + `#[teloxide(subtransition)]` (see [`examples/dialogue_bot`](https://github.com/teloxide/teloxide/tree/af2aa218e7bfc442ab4475023a1c661834f576fc/examples/dialogue_bot)).
- The `redis-storage` feature -- enables the Redis support.
- The `cbor-serializer` feature -- enables the `CBOR` serializer for dialogues.
- The `bincode-serializer` feature -- enables the `Bincode` serializer for dialogues.
- The `frunk` feature -- enables `teloxide::utils::UpState`, which allows mapping from a structure of `field1, ..., fieldN` to a structure of `field1, ..., fieldN, fieldN+1`.
- Upgrade to v4.9 Telegram bots API.
- `teloxide::utils::client_from_env` -- constructs a client from the `TELOXIDE_TOKEN` environmental variable.
- Import `Transition`, `TransitionIn`, `TransitionOut`, `UpState` to `teloxide::prelude`.
- Import `repl`, `commands_repl` to `teloxide`.
- Let users inspect an unknown API error using `ApiErrorKind::Unknown(String)`. All the known API errors are placed into `KnownApiErrorKind`.
- Setters to all the API types.
- `teloxide::dispatching::dialogue::serializer` -- various serializers for memory storages. The `Serializer` trait, `Bincode`, `CBOR`, `JSON`.
- `teloxide::{repl, repl_with_listener, commands_repl, commands_repl_with_listener, dialogues_repl, dialogues_repl_with_listener}`
- `InputFile::Memory`
- Option to hide a command from description ([issue 217](https://github.com/teloxide/teloxide/issues/217)).
- Respect the `TELOXIDE_PROXY` environment variable in `Bot::from_env`.

### Deprecated

- `Bot::{from_env_with_client, new, with_client}`

### Changed

- `DialogueDispatcherHandlerCx` -> `DialogueWithCx`.
- `DispatcherHandlerCx` -> `UpdateWithCx`.
- Now provided description of unknown telegram error, by splitting ApiErrorKind at `ApiErrorKind` and `ApiErrorKindKnown` enums ([issue 199](https://github.com/teloxide/teloxide/issues/199)).
- Extract `Bot` from `Arc` ([issue 216](https://github.com/teloxide/teloxide/issues/230)).
- Mark all the API types as `#[non_exhaustive]`.
- Replace all `mime_type: String` with `MimeWrapper`.

### Fixed

- Now methods which can send file to Telegram return `tokio::io::Result<T>`. Before that it could panic ([issue 216](https://github.com/teloxide/teloxide/issues/216)).
- If a bot wasn't triggered for several days, it stops responding ([issue 223](https://github.com/teloxide/teloxide/issues/223)).

## 0.2.0 - 2020-02-25

### Added

- The functionality to parse commands only with a correct bot's name (breaks backwards compatibility) ([Issue 168](https://github.com/teloxide/teloxide/issues/168)).
- This `CHANGELOG.md`.

### Fixed

- Fix parsing a pinned message ([Issue 167](https://github.com/teloxide/teloxide/issues/167)).
- Replace `LanguageCode` with `String`, because [the official Telegram documentation](https://core.telegram.org/bots/api#getchat) doesn't specify a concrete version of IETF language tag.
- Problems with the `poll_type` field ([Issue 178](https://github.com/teloxide/teloxide/issues/178)).
- Make `polling_default` actually a long polling update listener ([PR 182](https://github.com/teloxide/teloxide/pull/182)).

### Removed

- [either](https://crates.io/crates/either) from the dependencies in `Cargo.toml`.
- `teloxide-macros` migrated into [the separate repository](https://github.com/teloxide/teloxide-macros) to easier releases and testing.

## 0.1.0 - 2020-02-19

### Added

- This project.<|MERGE_RESOLUTION|>--- conflicted
+++ resolved
@@ -51,11 +51,8 @@
 - Now blockquote handling in the render module works correctly ([PR 1267](https://github.com/teloxide/teloxide/pull/1267))
 - Now blockquote generation in the `utils::markdown` module works correctly ([PR 1273](https://github.com/teloxide/teloxide/pull/1273))
 - Fixed calculation of per-second limits in the `Throttle` adaptor ([PR 1212](https://github.com/teloxide/teloxide/pull/1212))
-<<<<<<< HEAD
+- Parsing of `get_chat` responses for channels with paid reactions ([PR 1284](https://github.com/teloxide/teloxide/pull/1284))
 - Fix the issue where requests will not consider API URL subpath ([PR 1295](https://github.com/teloxide/teloxide/pull/1295))
-=======
-- Parsing of `get_chat` responses for channels with paid reactions ([PR 1284](https://github.com/teloxide/teloxide/pull/1284))
->>>>>>> 53a69e84
 
 ## 0.13.0 - 2024-08-16
 
