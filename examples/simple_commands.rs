--- conflicted
+++ resolved
@@ -1,8 +1,4 @@
-<<<<<<< HEAD
-use teloxide::{prelude::*, utils::command::BotCommand};
-=======
 use teloxide::{prelude::*, utils::command::BotCommands};
->>>>>>> fd18f9b2
 
 use std::error::Error;
 
@@ -16,11 +12,7 @@
     teloxide::commands_repl(bot, answer, Command::ty()).await;
 }
 
-<<<<<<< HEAD
-#[derive(BotCommand, Clone)]
-=======
 #[derive(BotCommands, Clone)]
->>>>>>> fd18f9b2
 #[command(rename = "lowercase", description = "These commands are supported:")]
 enum Command {
     #[command(description = "display this text.")]
