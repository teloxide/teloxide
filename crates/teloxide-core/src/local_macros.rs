--- conflicted
+++ resolved
@@ -1471,14 +1471,14 @@
             $body!(send_gift this (user_id: UserId, gift_id: GiftId))
         }
     };
-<<<<<<< HEAD
     (@method send_gift_chat $body:ident $ty:ident) => {
         type SendGiftChat = $ty![SendGiftChat];
 
         fn send_gift_chat<C>(&self, chat_id: C, gift_id: GiftId) -> Self::SendGiftChat where C: Into<Recipient> {
             let this = self;
             $body!(send_gift_chat this (chat_id: C, gift_id: GiftId))
-=======
+        }
+    };
     (@method verify_user $body:ident $ty:ident) => {
         type VerifyUser = $ty![VerifyUser];
 
@@ -1509,7 +1509,6 @@
         fn remove_chat_verification<C>(&self, chat_id: C) -> Self::RemoveChatVerification where C: Into<Recipient> {
             let this = self;
             $body!(remove_chat_verification this (chat_id: C))
->>>>>>> 1cb98b2e
         }
     };
     (@method send_invoice $body:ident $ty:ident) => {
