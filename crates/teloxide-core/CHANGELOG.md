--- conflicted
+++ resolved
@@ -14,7 +14,12 @@
   - Add `AffiliateProgram` variant to `TransactionPartner` enum and `TransactionPartnerAffiliateProgram` struct
   - Add `AffiliateInfo` struct and `affiliate` field to `TransactionPartnerUser` struct
 
-<<<<<<< HEAD
+- Support for TBA 8.2 ([#1381](https://github.com/teloxide/teloxide/pull/1381))
+  - Add `upgrade_star_count` field to `Gift` struct
+  - Add `pay_for_upgrade` parameter to `send_gift` method
+  - Removed `hide_url` field from `InlineQueryResultArticle` struct
+  - Add `verify_user`, `verify_chat`, `remove_user_verification` and `remove_chat_verification` methods
+
 - Support for TBA 8.3 ([#1383](https://github.com/teloxide/teloxide/pull/1383))
   - Add `send_gift_chat` method
   - Add `can_send_gift` field to `ChatFullInfo` struct
@@ -28,17 +33,10 @@
 - Support for TBA 8.3 ([#1383](https://github.com/teloxide/teloxide/pull/1383))
   - `PaidMedia::Video` is now wrapped in a `Box`
   - `InputPaidMedia::Video` is now wrapped in a `Box`
-=======
-- Support for TBA 8.2 ([#1381](https://github.com/teloxide/teloxide/pull/1381))
-  - Add `upgrade_star_count` field to `Gift` struct
-  - Add `pay_for_upgrade` parameter to `send_gift` method
-  - Removed `hide_url` field from `InlineQueryResultArticle` struct
-  - Add `verify_user`, `verify_chat`, `remove_user_verification` and `remove_chat_verification` methods
 
 ### Fixed
 
 - Fixed `create_forum_topic` to not require `icon_color` and `icon_custom_emoji_id` ([#1382](https://github.com/teloxide/teloxide/pull/1382))
->>>>>>> 1cb98b2e
 
 ## 0.12.0 - 2025-06-19
 
