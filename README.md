--- conflicted
+++ resolved
@@ -72,11 +72,7 @@
  5. Run `cargo new my_bot`, enter the directory and put these lines into your `Cargo.toml`:
 ```toml
 [dependencies]
-<<<<<<< HEAD
-teloxide = { version = "0.5", features = ["auto-send", "macros"] }
-=======
 teloxide = { version = "0.5", features = ["macros"] }
->>>>>>> db573031
 log = "0.4"
 pretty_env_logger = "0.4.0"
 tokio = { version =  "1.8", features = ["rt-multi-thread", "macros"] }
