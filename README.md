--- conflicted
+++ resolved
@@ -56,13 +56,9 @@
 
 # Windows PowerShell
 $ $env:TELOXIDE_TOKEN=<Your token here>
-
-```
-<<<<<<< HEAD
- 4. Make sure that your Rust compiler is up to date (teloxide currently requires rustc at least version 1.64):
-=======
- 4. Make sure that your Rust compiler is up to date (`teloxide` currently requires rustc at least version 1.58):
->>>>>>> 6cacaf9e
+```
+
+ 4. Make sure that your Rust compiler is up to date (`teloxide` currently requires rustc at least version 1.64):
 ```bash
 # If you're using stable
 $ rustup update stable
