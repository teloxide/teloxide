[package]
name = "teloxide"
version = "0.7.2"
edition = "2018"
description = "An elegant Telegram bots framework for Rust"
repository = "https://github.com/teloxide/teloxide"
documentation = "https://docs.rs/teloxide/"
readme = "README.md"
keywords = ["teloxide", "telegram", "telegram-bot", "telegram-bot-api"]
categories = ["web-programming", "api-bindings", "asynchronous"]
license = "MIT"
exclude = ["media"]

[features]
# FIXME: remove "cache-me" that was added by mistake here
default = ["native-tls", "ctrlc_handler", "teloxide-core/default",  "auto-send", "cache-me"]

sqlite-storage = ["sqlx"]
redis-storage = ["redis"]
cbor-serializer = ["serde_cbor"]
bincode-serializer = ["bincode"]

macros = ["teloxide-macros"]

ctrlc_handler = ["tokio/signal"]

native-tls = ["teloxide-core/native-tls"]
rustls = ["teloxide-core/rustls"]
auto-send = ["teloxide-core/auto_send"]
throttle = ["teloxide-core/throttle"]
cache-me = ["teloxide-core/cache_me"]
trace-adaptor = ["teloxide-core/trace_adaptor"]
erased = ["teloxide-core/erased"]

# currently used for `README.md` tests, building docs for `docsrs` to add `This is supported on feature="..." only.`,
# and for teloxide-core.
nightly = ["teloxide-core/nightly"]

full = [
    "sqlite-storage",
    "redis-storage",
    "cbor-serializer",
    "bincode-serializer",
    "macros",
    "ctrlc_handler",
    "teloxide-core/full",
    "native-tls",
    "rustls",
    "auto-send",
    "throttle",
    "cache-me",
    "trace-adaptor",
    "erased",
]

[dependencies]
teloxide-core = { version = "0.4", default-features = false }
<<<<<<< HEAD
teloxide-macros = { git = "https://github.com/teloxide/teloxide-macros.git", rev = "144eb73aaf39145bf8f6b57eec5c76730961c2f1", optional = true }
=======
teloxide-macros = { git = "https://github.com/teloxide/teloxide-macros.git", rev = "9e415b1", optional = true }
>>>>>>> fd18f9b2

serde_json = "1.0"
serde = { version = "1.0", features = ["derive"] }

dptree = { version = "0.1.0" }

tokio = { version = "1.8", features = ["fs"] }
tokio-util = "0.6"

log = "0.4"
bytes = "1.0"
mime = "0.3"

derive_more = "0.99"
thiserror = "1.0"
futures = "0.3.15"
pin-project = "1.0"
serde_with_macros = "1.4"
aquamarine = "0.1.11"

sqlx = { version = "0.5", optional = true, default-features = false, features = [
        "runtime-tokio-native-tls",
        "macros",
        "sqlite",
] }
redis = { version = "0.20", features = ["tokio-comp"], optional = true }
serde_cbor = { version = "0.11", optional = true }
bincode = { version = "1.3", optional = true }

[dev-dependencies]
rand = "0.8.3"
pretty_env_logger = "0.4.0"
once_cell = "1.9.0"
serde = "1"
serde_json = "1"
tokio = { version = "1.8", features = ["fs", "rt-multi-thread", "macros"] }
warp = "0.3.0"
reqwest = "0.10.4"
chrono = "0.4"
tokio-stream = "0.1"

[package.metadata.docs.rs]
all-features = true
# FIXME: Add back "-Znormalize-docs" when https://github.com/rust-lang/rust/issues/93703 is fixed
rustdoc-args = ["--cfg", "docsrs"]
rustc-args = ["--cfg", "dep_docsrs"]
cargo-args = ["-Zunstable-options", "-Zrustdoc-scrape-examples=examples"]

[[test]]
name = "redis"
path = "tests/redis.rs"
required-features = ["redis-storage", "cbor-serializer", "bincode-serializer"]

[[test]]
name = "sqlite"
path = "tests/sqlite.rs"
required-features = ["sqlite-storage", "cbor-serializer", "bincode-serializer"]

[[example]]
name = "dialogue"
required-features = ["macros"]

[[example]]
name = "simple_commands"
required-features = ["macros"]

[[example]]
name = "db_remember"
required-features = ["sqlite-storage", "redis-storage", "bincode-serializer", "macros"]

[[example]]
name = "inline"
required-features = ["macros"]

[[example]]
name = "buttons"
required-features = ["macros"]

[[example]]
name = "admin"
required-features = ["macros"]

[[example]]
name = "dispatching_features"
required-features = ["macros"]<|MERGE_RESOLUTION|>--- conflicted
+++ resolved
@@ -55,11 +55,7 @@
 
 [dependencies]
 teloxide-core = { version = "0.4", default-features = false }
-<<<<<<< HEAD
-teloxide-macros = { git = "https://github.com/teloxide/teloxide-macros.git", rev = "144eb73aaf39145bf8f6b57eec5c76730961c2f1", optional = true }
-=======
-teloxide-macros = { git = "https://github.com/teloxide/teloxide-macros.git", rev = "9e415b1", optional = true }
->>>>>>> fd18f9b2
+teloxide-macros = { git = "https://github.com/teloxide/teloxide-macros.git", rev = "dfba097c7146ba6244a36001d703e04b771baa05", optional = true }
 
 serde_json = "1.0"
 serde = { version = "1.0", features = ["derive"] }
