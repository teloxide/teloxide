--- conflicted
+++ resolved
@@ -6,13 +6,9 @@
 mod network;
 
 pub mod bot;
-<<<<<<< HEAD
-pub mod core;
 pub mod dispatcher;
-=======
 pub mod errors;
 pub mod requests;
 pub mod types;
 
-pub use errors::{DownloadError, RequestError};
->>>>>>> e7edb29f
+pub use errors::{DownloadError, RequestError};