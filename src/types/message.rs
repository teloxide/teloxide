--- conflicted
+++ resolved
@@ -3,19 +3,12 @@
 use serde::{Deserialize, Serialize};
 
 use crate::types::{
-<<<<<<< HEAD
     chat::{ChatKind, PublicChatKind},
     Animation, Audio, Chat, ChatPublic, Contact, Dice, Document, Game, InlineKeyboardMarkup,
     Invoice, Location, MessageAutoDeleteTimerChanged, MessageEntity, PassportData, PhotoSize, Poll,
     ProximityAlertTriggered, PublicChatChannel, PublicChatSupergroup, Sticker, SuccessfulPayment,
     True, User, Venue, Video, VideoNote, Voice, VoiceChatEnded, VoiceChatParticipantsInvited,
     VoiceChatScheduled, VoiceChatStarted,
-=======
-    Animation, Audio, Chat, Contact, Dice, Document, Game, InlineKeyboardMarkup, Invoice, Location,
-    MessageAutoDeleteTimerChanged, MessageEntity, PassportData, PhotoSize, Poll,
-    ProximityAlertTriggered, Sticker, SuccessfulPayment, True, User, Venue, Video, VideoNote,
-    Voice, VoiceChatEnded, VoiceChatParticipantsInvited, VoiceChatStarted,
->>>>>>> 893bd508
 };
 
 /// This object represents a message.
