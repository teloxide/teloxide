use std::{
    pin::Pin,
    task::{Context, Poll},
};

use futures::{stream, Stream, StreamExt};
use pin_project::pin_project;

use crate::{bot::Bot, types::Update, RequestError};

// updater::Updater trait
// **********************************************************************

// Currently just a placeholder, but I'll  add here some methods
/// Updater is stream of updates.
///
/// Telegram supports 2 ways of [getting updates]: [long polling](Long Polling)
/// and webhook
///
/// ## Long Polling
///
/// In long polling ([wiki]) you just call [GetUpdates] every N seconds.
///
/// #### Example:
///
/// <pre>
///     tg                           bot
///      |                            |
///      |<---------------------------| Updates? (GetUpdates call)
///      ↑                            ↑
///      |          timeout<a id="1b" href="#1">^1</a>         |
///      ↓                            ↓
/// Nope |--------------------------->|
///      ↑                            ↑
///      | delay between GetUpdates<a id="2b" href="#2">^2</a> |
///      ↓                            ↓
///      |<---------------------------| Updates?
///      ↑                            ↑
///      |          timeout<a id="3b" href="#3">^3</a>         |
///      ↓                            ↓
/// Yes  |-------[updates 0, 1]------>|
///      ↑                            ↑
///      |           delay            |
///      ↓                            ↓
///      |<-------[offset = 1]--------| Updates?<a id="4b" href="#4">^4</a>
///      ↑                            ↑
///      |           timeout          |
///      ↓                            ↓
/// Yes  |---------[update 2]-------->|
///      ↑                            ↑
///      |           delay            |
///      ↓                            ↓
///      |<-------[offset = 2]--------| Updates?
///      ↑                            ↑
///      |           timeout          |
///      ↓                            ↓
/// Nope |--------------------------->|
///      ↑                            ↑
///      |           delay            |
///      ↓                            ↓
///      |<-------[offset = 2]--------| Updates?
///      ↑                            ↑
///      |           timeout          |
///      ↓                            ↓
/// Nope |--------------------------->|
///      ↑                            ↑
///      |           delay            |
///      ↓                            ↓
///      |<-------[offset = 2]--------| Updates?
///      ↑                            ↑
///      |           timeout          |
///      ↓                            ↓
/// Yes  |-------[updates 2..5]------>|
///      ↑                            ↑
///      |           delay            |
///      ↓                            ↓
///      |<-------[offset = 5]--------| Updates?
///      ↑                            ↑
///      |           timeout          |
///      ↓                            ↓
/// Nope |--------------------------->|
///      |                            |
///      ~    and so on, and so on    ~
/// </pre>
///
/// <a id="1" href="#1b">^1</a> Timeout can be even 0
///   (this is also called short polling),
///   but you should use it **only** for testing purposes
///
/// <a id="2" href="#2b">^2</a> Large delays will cause in bot lags,
///   so delay shouldn't exceed second.
///
/// <a id="3" href="#3b">^3</a> Note that if telegram already have updates for
///   you it will answer you **without** waiting for a timeout
///
/// <a id="4" href="#4b">^4</a> `offset = N` means that we've already received
///   updates `0..=N`
///
/// [GetUpdates]: crate::requests::payloads::GetUpdates
/// [getting updates]: https://core.telegram.org/bots/api#getting-updates
/// [wiki]: https://en.wikipedia.org/wiki/Push_technology#Long_polling
pub trait Updater:
Stream<Item = Result<Update, <Self as Updater>::Error>>
{
    type Error;
}

// updater::LongPolling struct
// **********************************************************************

type LongPollingStream<'a> = impl Stream<Item = Result<Update, RequestError>> + 'a;

#[pin_project]
pub struct LongPolling<'a>(#[pin] StreamUpdater<LongPollingStream<'a>>);

impl<'a> LongPolling<'a> {
    pub fn new(bot: &'a Bot) -> Self {
        let stream = stream::unfold((bot, 0), |(bot, mut offset)| {
            async move {
                // this match converts Result<Vec<_>, _> -> Vec<Result<_, _>>
                let updates = match bot.get_updates().offset(offset).send().await {
                    Ok(updates) => {
                        if let Some(upd) = updates.last() {
                            offset = upd.id + 1;
                        }
                        updates.into_iter().map(Ok).collect::<Vec<_>>()
                    }
                    Err(err) => vec![Err(err)],
                };
                Some((stream::iter(updates), (bot, offset)))
            }
        })
            .flatten();

        LongPolling(StreamUpdater(stream))
    }
}

impl Stream for LongPolling<'_> {
    type Item = Result<Update, RequestError>;

    fn poll_next(
        self: Pin<&mut Self>,
        cx: &mut Context<'_>,
    ) -> Poll<Option<Self::Item>> {
        self.project().0.poll_next(cx)
    }
}

impl Updater for LongPolling<'_> {
    type Error = RequestError;
}

// updater::Webhook struct
// **********************************************************************

// TODO implement webhook (this actually require webserver and probably we
//   should add cargo feature that adds webhook)
//pub fn webhook<'a>(bot: &'a  cfg: WebhookConfig) -> Updater<impl
// Stream<Item=Result<Update, ???>> + 'a> {}

// StreamUpdater struct
// **********************************************************************

#[pin_project]
struct StreamUpdater<S>(#[pin] S);

impl<S, E> Stream for StreamUpdater<S>
    where
        S: Stream<Item = Result<Update, E>>,
{
    type Item = Result<Update, E>;

    fn poll_next(
        self: Pin<&mut Self>,
        cx: &mut Context<'_>,
    ) -> Poll<Option<Self::Item>> {
        self.project().0.poll_next(cx)
    }
}

impl<S, E> Updater for StreamUpdater<S>
    where
        S: Stream<Item = Result<Update, E>>,
{
    type Error = E;
<<<<<<< HEAD
}
=======
}

pub fn polling<'a>(bot: &'a Bot) -> impl Updater<Error = RequestError> + 'a {
    let stream = stream::unfold((bot, 0), |(bot, mut offset)| {
        async move {
            let updates = match bot.get_updates().offset(offset).send().await {
                Ok(updates) => {
                    if let Some(upd) = updates.last() {
                        offset = upd.id + 1;
                    }
                    updates.into_iter().map(Ok).collect::<Vec<_>>()
                }
                Err(err) => vec![Err(err)],
            };
            Some((stream::iter(updates), (bot, offset)))
        }
    })
    .flatten();

    StreamUpdater { stream }
}

// TODO implement webhook (this actually require webserver and probably we
//   should add cargo feature that adds webhook)
//pub fn webhook<'a>(bot: &'a  cfg: WebhookConfig) -> Updater<impl
// Stream<Item=Result<Update, ???>> + 'a> {}
>>>>>>> c2677929
<|MERGE_RESOLUTION|>--- conflicted
+++ resolved
@@ -153,42 +153,6 @@
 
 // updater::Webhook struct
 // **********************************************************************
-
-// TODO implement webhook (this actually require webserver and probably we
-//   should add cargo feature that adds webhook)
-//pub fn webhook<'a>(bot: &'a  cfg: WebhookConfig) -> Updater<impl
-// Stream<Item=Result<Update, ???>> + 'a> {}
-
-// StreamUpdater struct
-// **********************************************************************
-
-#[pin_project]
-struct StreamUpdater<S>(#[pin] S);
-
-impl<S, E> Stream for StreamUpdater<S>
-    where
-        S: Stream<Item = Result<Update, E>>,
-{
-    type Item = Result<Update, E>;
-
-    fn poll_next(
-        self: Pin<&mut Self>,
-        cx: &mut Context<'_>,
-    ) -> Poll<Option<Self::Item>> {
-        self.project().0.poll_next(cx)
-    }
-}
-
-impl<S, E> Updater for StreamUpdater<S>
-    where
-        S: Stream<Item = Result<Update, E>>,
-{
-    type Error = E;
-<<<<<<< HEAD
-}
-=======
-}
-
 pub fn polling<'a>(bot: &'a Bot) -> impl Updater<Error = RequestError> + 'a {
     let stream = stream::unfold((bot, 0), |(bot, mut offset)| {
         async move {
@@ -207,10 +171,35 @@
     .flatten();
 
     StreamUpdater { stream }
-}
 
 // TODO implement webhook (this actually require webserver and probably we
 //   should add cargo feature that adds webhook)
 //pub fn webhook<'a>(bot: &'a  cfg: WebhookConfig) -> Updater<impl
 // Stream<Item=Result<Update, ???>> + 'a> {}
->>>>>>> c2677929
+
+// StreamUpdater struct
+// **********************************************************************
+
+#[pin_project]
+struct StreamUpdater<S>(#[pin] S);
+
+impl<S, E> Stream for StreamUpdater<S>
+    where
+        S: Stream<Item = Result<Update, E>>,
+{
+    type Item = Result<Update, E>;
+
+    fn poll_next(
+        self: Pin<&mut Self>,
+        cx: &mut Context<'_>,
+    ) -> Poll<Option<Self::Item>> {
+        self.project().0.poll_next(cx)
+    }
+}
+
+impl<S, E> Updater for StreamUpdater<S>
+    where
+        S: Stream<Item = Result<Update, E>>,
+{
+    type Error = E;
+}