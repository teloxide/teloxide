--- conflicted
+++ resolved
@@ -2,12 +2,8 @@
 
 use crate::{
     network,
-<<<<<<< HEAD
     requests::{Request, RequestContext, ResponseResult},
-=======
-    requests::{Request, RequestContext, RequestFuture, ResponseResult},
     types::True
->>>>>>> 2b83d869
 };
 
 #[derive(Debug, Serialize, Clone)]
@@ -38,14 +34,9 @@
     pub error_message: Option<String>,
 }
 
-<<<<<<< HEAD
 #[async_trait]
 impl Request for AnswerPreCheckoutQuery<'_> {
-    type ReturnValue = bool;
-=======
-impl<'a> Request<'a> for AnswerPreCheckoutQuery<'a> {
     type ReturnValue = True;
->>>>>>> 2b83d869
 
     async fn send_boxed(self) -> ResponseResult<Self::ReturnValue> {
         self.send().await
@@ -53,7 +44,7 @@
 }
 
 impl AnswerPreCheckoutQuery<'_> {
-    pub async fn send(self) -> ResponseResult<bool> {
+    pub async fn send(self) -> ResponseResult<True> {
         network::request_json(
             &self.ctx.client,
             &self.ctx.token,
